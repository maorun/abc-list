/// <reference types="vitest" />
import { defineConfig } from 'vite';
import react from '@vitejs/plugin-react';
import tailwindcss from '@tailwindcss/vite';

// https://vitejs.dev/config/
export default defineConfig({
<<<<<<< HEAD
  base: '/abc-list-web/',
  plugins: [react()],
=======
  plugins: [react(), tailwindcss()],
>>>>>>> 06e0c80f
  test: {
    globals: true,
    environment: 'jsdom',
    setupFiles: './src/test/setup.ts',
  },
});<|MERGE_RESOLUTION|>--- conflicted
+++ resolved
@@ -5,12 +5,8 @@
 
 // https://vitejs.dev/config/
 export default defineConfig({
-<<<<<<< HEAD
   base: '/abc-list-web/',
-  plugins: [react()],
-=======
   plugins: [react(), tailwindcss()],
->>>>>>> 06e0c80f
   test: {
     globals: true,
     environment: 'jsdom',
