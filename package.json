--- conflicted
+++ resolved
@@ -21,13 +21,8 @@
     "react-dom": "^16.11.0",
     "react-native": "https://github.com/expo/react-native/archive/sdk-35.0.0.tar.gz",
     "react-native-elements": "^1.1.0",
-<<<<<<< HEAD
-    "react-native-gesture-handler": "~1.3.0",
     "react-native-navigation": "^4.0.9",
-=======
     "react-native-gesture-handler": "~1.5.3",
-    "react-native-navigation": "^3.0.0",
->>>>>>> 5e6b93e8
     "react-native-reanimated": "^1.1.0",
     "react-native-web": "^0.12.0",
     "react-navigation": "^4.0.0",
