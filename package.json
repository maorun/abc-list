{
  "name": "abc-list",
  "version": "0.0.1",
  "repository": "https://github.com/maorun/abc-list.git",
  "author": "Marco Driemel <marco.driemel@gmx.de>",
  "main": "node_modules/expo/AppEntry.js",
  "scripts": {
    "start": "expo start",
    "android": "expo start --android",
    "ios": "expo start --ios",
    "web": "expo start --web",
    "eject": "expo eject",
    "prebuild": "rm -R -f out-tsc/*",
    "build": "npx tsc && tslint **/*.ts --exclude \"node_modules/**\"",
    "test": "yarn check && npx npm run build"
  },
  "dependencies": {
<<<<<<< HEAD
    "expo": "^35.0.0",
    "expo-random": "^8.1.0",
=======
    "expo": "^37.0.12",
    "expo-random": "^7.0.0",
>>>>>>> d1363b96
    "react": "16.8.3",
    "react-dom": "^16.11.0",
    "react-native": "https://github.com/expo/react-native/archive/sdk-35.0.0.tar.gz",
    "react-native-elements": "^1.1.0",
    "react-native-navigation": "^4.0.9",
    "react-native-gesture-handler": "~1.5.3",
    "react-native-reanimated": "^1.1.0",
    "react-native-web": "^0.12.0",
    "react-navigation": "^4.0.0",
    "react-navigation-drawer": "^2.1.0",
    "react-navigation-header-buttons": "^3.0.4",
    "react-navigation-stack": "^2.0.12"
  },
  "devDependencies": {
    "@types/react": "16.9.17",
    "@types/react-native": "^0.60.26",
    "babel-preset-expo": "^5.1.1",
    "ts-lint": "^4.5.1",
    "typescript": "^3.4.5"
  },
  "private": true
}<|MERGE_RESOLUTION|>--- conflicted
+++ resolved
@@ -15,13 +15,8 @@
     "test": "yarn check && npx npm run build"
   },
   "dependencies": {
-<<<<<<< HEAD
-    "expo": "^35.0.0",
+    "expo": "^37.0.12",
     "expo-random": "^8.1.0",
-=======
-    "expo": "^37.0.12",
-    "expo-random": "^7.0.0",
->>>>>>> d1363b96
     "react": "16.8.3",
     "react-dom": "^16.11.0",
     "react-native": "https://github.com/expo/react-native/archive/sdk-35.0.0.tar.gz",
