import React, {useState, useEffect} from "react";
import {WordWithExplanation} from "../List/SavedWord";
import {Button} from "../ui/button";
import {
  calculateNextReview,
  sortTermsByPriority,
  getRecommendedSessionSize,
} from "../../lib/spacedRepetition";

interface SokratesData {
  listName: string;
  letter: string;
  word: WordWithExplanation;
}

interface SortableTermWithData {
  rating?: number;
  lastReviewed?: string;
  interval?: number;
  nextReviewDate?: string;
  __termData: SokratesData;
}

interface SokratesReviewProps {
  reviewTerms: SokratesData[];
  onTermUpdate: (
    listName: string,
    letter: string,
    word: WordWithExplanation,
  ) => void;
  onFinish: () => void;
}

export function SokratesReview({
  reviewTerms,
  onTermUpdate,
  onFinish,
}: SokratesReviewProps) {
  const [currentIndex, setCurrentIndex] = useState(0);
  const [showExplanation, setShowExplanation] = useState(false);

  // Check for bulk review mode
  const bulkReviewLists = localStorage.getItem("bulkReviewLists");
  const selectedLists = bulkReviewLists ? JSON.parse(bulkReviewLists) : null;

  // Filter review terms for bulk mode
  const filteredReviewTerms = selectedLists
    ? reviewTerms.filter((term) => selectedLists.includes(term.listName))
    : reviewTerms;

  const [sessionSize] = useState(() =>
    Math.min(
      getRecommendedSessionSize(filteredReviewTerms.length),
      filteredReviewTerms.length,
    ),
  );

  // Clear bulk review selection when component unmounts or finishes
  useEffect(() => {
    return () => {
      if (bulkReviewLists) {
        localStorage.removeItem("bulkReviewLists");
      }
    };
  }, [bulkReviewLists]);

  if (filteredReviewTerms.length === 0) {
    return (
      <div className="text-center py-8">
        <h2 className="text-2xl font-bold mb-4">
          🎉 Keine Begriffe zur Wiederholung!
        </h2>
        <p className="text-gray-600 mb-4">
          {selectedLists
            ? "Die ausgewählten Listen haben keine fälligen Begriffe."
            : "Alle Ihre Begriffe sind optimal terminiert nach dem wissenschaftlichen Spaced Repetition Algorithmus."}
        </p>
        <Button onClick={onFinish}>Zurück zum Dashboard</Button>
      </div>
    );
  }

  // Sort terms by priority (earliest due first, then by rating)
  const sortedTerms = sortTermsByPriority(
    filteredReviewTerms.map(
      (term) =>
        ({
          ...term.word,
          __termData: term, // Keep reference to original data
        }) as SortableTermWithData,
    ),
  ).map((term: SortableTermWithData) => term.__termData);

  // Use only session-sized portion
  const sessionTerms = sortedTerms.slice(0, sessionSize);

  // Check if currentIndex is out of bounds
  if (currentIndex >= sessionTerms.length) {
    onFinish();
    return null;
  }

  const currentTerm = sessionTerms[currentIndex];
  if (!currentTerm) {
    onFinish();
    return null;
  }

  const progress = ((currentIndex + 1) / sessionTerms.length) * 100;
  const isLastTerm = currentIndex === sessionTerms.length - 1;

  const handleRating = (rating: number) => {
    // Calculate next review using enhanced spaced repetition algorithm
    const reviewData = {
      rating: currentTerm.word.rating,
      lastReviewed: currentTerm.word.lastReviewed,
      repetitionCount: currentTerm.word.repetitionCount || 0,
      easeFactor: currentTerm.word.easeFactor || 2.5,
      interval: currentTerm.word.interval || 1,
    };

    const {nextReviewDate, newInterval, newEaseFactor, repetitionCount} =
      calculateNextReview(rating, reviewData);

    const updatedWord: WordWithExplanation = {
      ...currentTerm.word,
      rating,
      lastReviewed: new Date().toISOString(),
      repetitionCount,
      easeFactor: newEaseFactor,
      interval: newInterval,
      nextReviewDate: nextReviewDate.toISOString(),
    };

    onTermUpdate(currentTerm.listName, currentTerm.letter, updatedWord);

    // Move to next term or finish
    if (!isLastTerm) {
      setCurrentIndex(currentIndex + 1);
      setShowExplanation(false);
    } else {
      // Session completed
      onFinish();
    }
  };

  const handleSkip = () => {
    if (!isLastTerm) {
      setCurrentIndex(currentIndex + 1);
      setShowExplanation(false);
    } else {
      onFinish();
    }
  };

  const renderStars = (interactive = true) => {
    const stars = [];
    for (let i = 1; i <= 5; i++) {
      stars.push(
        <button
          key={i}
          onClick={interactive ? () => handleRating(i) : undefined}
          className={`text-4xl ${
            interactive
              ? "cursor-pointer hover:text-yellow-400 hover:scale-110 transition-all"
              : "cursor-default"
          } text-gray-300 hover:text-yellow-500`}
          title={`Bewertung: ${i}/5`}
          disabled={!interactive}
        >
          ★
        </button>,
      );
    }
    return stars;
  };

  const getNextIntervalPreview = (rating: number): number => {
    const reviewData = {
      rating: currentTerm.word.rating,
      lastReviewed: currentTerm.word.lastReviewed,
      repetitionCount: currentTerm.word.repetitionCount || 0,
      easeFactor: currentTerm.word.easeFactor || 2.5,
      interval: currentTerm.word.interval || 1,
    };

    return calculateNextReview(rating, reviewData).newInterval;
  };

  return (
    <div className="max-w-2xl mx-auto">
      {/* Progress Bar */}
      <div className="mb-6">
        <div className="flex justify-between items-center mb-2">
          <h2 className="text-lg font-semibold">
            {selectedLists && (
              <span className="text-blue-600 text-sm mr-2">
                [Bulk-Modus: {selectedLists.length} Listen]
              </span>
            )}
            Begriff {currentIndex + 1} von {sessionTerms.length}
            {sessionTerms.length < filteredReviewTerms.length && (
              <span className="text-sm text-gray-600 ml-2">
                (Empfohlene Sitzung: {sessionTerms.length} von{" "}
                {filteredReviewTerms.length} fälligen Begriffen)
              </span>
            )}
          </h2>
          <span className="text-sm text-gray-600">{Math.round(progress)}%</span>
        </div>
        <div className="w-full bg-gray-200 rounded-full h-2">
          <div
            className="bg-blue-600 h-2 rounded-full transition-all duration-300"
            style={{width: `${progress}%`}}
          ></div>
        </div>
      </div>

      {/* Current Term Card */}
      <div className="bg-white p-8 rounded-lg shadow-lg border">
        <div className="text-center mb-6">
          <div className="text-sm text-gray-500 mb-2">
            {currentTerm.listName} - Buchstabe{" "}
            {currentTerm.letter.toUpperCase()}
          </div>
          <h3 className="text-3xl font-bold text-gray-800 mb-4">
            {currentTerm.word.text}
          </h3>

          {/* Review History */}
          <div className="flex justify-center gap-4 text-sm text-gray-600 mb-4">
            {currentTerm.word.rating && (
              <div>
                Bisherige Bewertung: {"★".repeat(currentTerm.word.rating)}
                {"☆".repeat(5 - currentTerm.word.rating)}
              </div>
            )}
            {currentTerm.word.repetitionCount && (
              <div>Wiederholungen: {currentTerm.word.repetitionCount}</div>
            )}
            {currentTerm.word.interval && (
              <div>Letztes Intervall: {currentTerm.word.interval} Tage</div>
            )}
          </div>
        </div>

        {/* Question */}
        <div className="text-center mb-6">
          <p className="text-lg text-gray-700 mb-4">
            Wie gut verstehen Sie diesen Begriff?
          </p>
          <p className="text-sm text-gray-600 mb-6">
            1 = gar nicht verstanden • 5 = sehr gut verstanden
          </p>
        </div>

<<<<<<< HEAD
        {/* Rating Stars */}
        <div className="flex justify-center gap-2 mb-6 flex-wrap">{renderStars()}</div>
=======
        {/* Rating Stars with Preview */}
        <div className="mb-6">
          <div className="flex justify-center gap-2 mb-4">{renderStars()}</div>

          {/* Interval Preview */}
          <div className="text-center">
            <p className="text-xs text-gray-500 mb-2">
              Nächste Wiederholung in:
            </p>
            <div className="flex justify-center gap-4 text-xs">
              {[1, 2, 3, 4, 5].map((rating) => (
                <div key={rating} className="text-center">
                  <div className="mb-1">
                    {"★".repeat(rating)}
                    {"☆".repeat(5 - rating)}
                  </div>
                  <div className="text-blue-600 font-medium">
                    {getNextIntervalPreview(rating)} Tag
                    {getNextIntervalPreview(rating) !== 1 ? "e" : ""}
                  </div>
                </div>
              ))}
            </div>
          </div>
        </div>
>>>>>>> 73639cd3

        {/* Explanation Toggle */}
        {currentTerm.word.explanation && (
          <div className="mb-6">
            <Button
              variant="outline"
              onClick={() => setShowExplanation(!showExplanation)}
              className="w-full"
            >
              {showExplanation ? "Erklärung ausblenden" : "Erklärung anzeigen"}
            </Button>

            {showExplanation && (
              <div className="mt-4 p-4 bg-gray-50 rounded border">
                <h4 className="font-semibold mb-2">Ihre Erklärung:</h4>
                <p className="text-gray-700">{currentTerm.word.explanation}</p>
              </div>
            )}
          </div>
        )}

        {/* Action Buttons */}
        <div className="flex justify-center gap-4 flex-wrap">
          <Button variant="outline" onClick={handleSkip}>
            Überspringen
          </Button>
          <Button variant="outline" onClick={onFinish}>
            Session beenden
          </Button>
        </div>
      </div>

      {/* Help Text */}
      <div className="mt-6 p-4 bg-blue-50 border border-blue-200 rounded-lg">
        <h4 className="font-semibold text-blue-800 mb-2">
          🧠 Wissenschaftlich optimiert
        </h4>
        <ul className="text-sm text-blue-700 space-y-1">
          <li>
            • Basiert auf der Ebbinghaus-Vergessenskurve für optimale Retention
          </li>
          <li>• Intervalle passen sich automatisch an Ihre Leistung an</li>
          <li>• Schlecht bewertete Begriffe erscheinen häufiger</li>
          <li>• Gut beherrschte Begriffe werden seltener wiederholt</li>
          <li>• Empfohlene Sitzungsgröße für kognitive Effizienz</li>
        </ul>
      </div>
    </div>
  );
}<|MERGE_RESOLUTION|>--- conflicted
+++ resolved
@@ -253,14 +253,9 @@
             1 = gar nicht verstanden • 5 = sehr gut verstanden
           </p>
         </div>
-
-<<<<<<< HEAD
-        {/* Rating Stars */}
-        <div className="flex justify-center gap-2 mb-6 flex-wrap">{renderStars()}</div>
-=======
         {/* Rating Stars with Preview */}
         <div className="mb-6">
-          <div className="flex justify-center gap-2 mb-4">{renderStars()}</div>
+          <div className="flex justify-center gap-2 mb-4 flex-wrap">{renderStars()}</div>
 
           {/* Interval Preview */}
           <div className="text-center">
@@ -283,7 +278,6 @@
             </div>
           </div>
         </div>
->>>>>>> 73639cd3
 
         {/* Explanation Toggle */}
         {currentTerm.word.explanation && (
